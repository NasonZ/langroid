import openai
import pytest

from langroid.cachedb.redis_cachedb import RedisCacheConfig
from langroid.language_models.base import LLMMessage, Role
from langroid.language_models.openai_gpt import (
    OpenAIChatModel,
    OpenAICompletionModel,
    OpenAIGPT,
    OpenAIGPTConfig,
)
from langroid.parsing.parser import Parser, ParsingConfig
from langroid.parsing.utils import generate_random_sentences
from langroid.utils.configuration import Settings, set_global

# allow streaming globally, but can be turned off by individual models
set_global(Settings(stream=True))


@pytest.mark.parametrize(
    "streaming, country, capital",
    [(True, "France", "Paris"), (False, "India", "Delhi")],
)
def test_openai_gpt(test_settings: Settings, streaming, country, capital):
    set_global(test_settings)
    cfg = OpenAIGPTConfig(
        stream=streaming,  # use streaming output if enabled globally
        type="openai",
        max_output_tokens=100,
        min_output_tokens=10,
        chat_model=(
            OpenAIChatModel.GPT3_5_TURBO
            if test_settings.gpt3_5
<<<<<<< HEAD
            else OpenAIChatModel.GPT4 # or GPT4_TURBO
=======
            else OpenAIChatModel.GPT4  # or GPT4_TURBO
>>>>>>> a44f4fe8
        ),
        completion_model=OpenAICompletionModel.GPT4,
        cache_config=RedisCacheConfig(fake=False),
    )

    mdl = OpenAIGPT(config=cfg)
    question = "What is the capital of " + country + "?"

    set_global(Settings(cache=False))
    # chat mode via `generate`,
    # i.e. use same call as for completion, but the setting below
    # actually calls `chat` under the hood
    cfg.use_chat_for_completion = True
    # check that "generate" works when "use_chat_for_completion" is True
    response = mdl.generate(prompt=question, max_tokens=10)
    assert capital in response.message
    assert not response.cached

    # actual chat mode
    messages = [
        LLMMessage(
            role=Role.SYSTEM,
            content="You are a serious, helpful assistant. Be very concise, not funny",
        ),
        LLMMessage(role=Role.USER, content=question),
    ]
    response = mdl.chat(messages=messages, max_tokens=10)
    assert capital in response.message
    assert not response.cached

    set_global(Settings(cache=True))
    # should be from cache this time
    response = mdl.chat(messages=messages, max_tokens=10)
    assert capital in response.message
    assert response.cached


@pytest.mark.parametrize(
    "mode, max_tokens",
    [("completion", 100), ("chat", 100), ("completion", 1000), ("chat", 1000)],
)
def _test_context_length_error(test_settings: Settings, mode: str, max_tokens: int):
    """
    Test disabled, see TODO below.
    Also it takes too long since we are trying to test
    that it raises the expected error when the context length is exceeded.
    Args:
        test_settings: from conftest.py
        mode: "completion" or "chat"
        max_tokens: number of tokens to generate
    """
    set_global(test_settings)
    set_global(Settings(cache=False))

    cfg = OpenAIGPTConfig(
        stream=False,
        max_output_tokens=max_tokens,
<<<<<<< HEAD
        chat_model=OpenAIChatModel.GPT4, # or GPT4_TURBO,
=======
        chat_model=OpenAIChatModel.GPT4,  # or GPT4_TURBO,
>>>>>>> a44f4fe8
        completion_model=OpenAICompletionModel.TEXT_DA_VINCI_003,
        cache_config=RedisCacheConfig(fake=False),
    )
    parser = Parser(config=ParsingConfig())
    llm = OpenAIGPT(config=cfg)
    context_length = (
        llm.chat_context_length() if mode == "chat" else llm.completion_context_length()
    )

    toks_per_sentence = int(parser.num_tokens(generate_random_sentences(1000)) / 1000)
    max_sentences = int(context_length * 1.5 / toks_per_sentence)
    big_message = generate_random_sentences(max_sentences + 1)
    big_message_tokens = parser.num_tokens(big_message)
    assert big_message_tokens + max_tokens > context_length
    response = None
    # TODO need to figure out what error type to expect here
    with pytest.raises(openai.BadRequestError) as e:
        if mode == "chat":
            response = llm.chat(big_message, max_tokens=max_tokens)
        else:
            response = llm.generate(prompt=big_message, max_tokens=max_tokens)

    assert response is None
    assert "context length" in str(e.value).lower()<|MERGE_RESOLUTION|>--- conflicted
+++ resolved
@@ -31,11 +31,7 @@
         chat_model=(
             OpenAIChatModel.GPT3_5_TURBO
             if test_settings.gpt3_5
-<<<<<<< HEAD
-            else OpenAIChatModel.GPT4 # or GPT4_TURBO
-=======
             else OpenAIChatModel.GPT4  # or GPT4_TURBO
->>>>>>> a44f4fe8
         ),
         completion_model=OpenAICompletionModel.GPT4,
         cache_config=RedisCacheConfig(fake=False),
@@ -93,11 +89,7 @@
     cfg = OpenAIGPTConfig(
         stream=False,
         max_output_tokens=max_tokens,
-<<<<<<< HEAD
-        chat_model=OpenAIChatModel.GPT4, # or GPT4_TURBO,
-=======
         chat_model=OpenAIChatModel.GPT4,  # or GPT4_TURBO,
->>>>>>> a44f4fe8
         completion_model=OpenAICompletionModel.TEXT_DA_VINCI_003,
         cache_config=RedisCacheConfig(fake=False),
     )
