from __future__ import annotations

<<<<<<< HEAD
import asyncio
=======
import copy
>>>>>>> 0f386475
import logging
from collections import Counter
from typing import (
    Any,
    Callable,
    Coroutine,
    Dict,
    List,
    Optional,
    Set,
    Tuple,
    Type,
    cast,
)

from rich import print

from langroid.agent.base import Agent
from langroid.agent.chat_agent import ChatAgent
from langroid.agent.chat_document import (
    ChatDocLoggerFields,
    ChatDocMetaData,
    ChatDocument,
)
from langroid.mytypes import Entity
from langroid.utils.configuration import settings
from langroid.utils.constants import DONE, NO_ANSWER, PASS, PASS_TO, SEND_TO, USER_QUIT
from langroid.utils.logging import RichFileLogger, setup_file_logger

logger = logging.getLogger(__name__)

Responder = Entity | Type["Task"]


class Task:
    """
    A `Task` wraps an `Agent` object, and sets up the `Agent`'s goals and instructions.
    A `Task` maintains two key variables:

    - `self.pending_message`, which is the message awaiting a response, and
    - `self.pending_sender`, which is the entity that sent the pending message.

    The possible responders to `self.pending_message` are the `Agent`'s own "native"
    responders (`agent_response`, `llm_response`, and `user_response`), and
    the `run()` methods of any sub-tasks. All responders have the same type-signature
    (somewhat simplified):
    ```
    str | ChatDocument -> ChatDocument
    ```
    Responders may or may not specify an intended recipient of their generated response.

    The main top-level method in the `Task` class is `run()`, which repeatedly calls
    `step()` until `done()` returns true. The `step()` represents a "turn" in the
    conversation: this method sequentially (in round-robin fashion) calls the responders
    until it finds one that generates a *valid* response to the `pending_message`
    (as determined by the `valid()` method). Once a valid response is found,
    `step()` updates the `pending_message` and `pending_sender` variables,
    and on the next iteration, `step()` re-starts its search for a valid response
    *from the beginning* of the list of responders (the exception being that the
    human user always gets a chance to respond after each non-human valid response).
    This process repeats until `done()` returns true, at which point `run()` returns
    the value of `result()`, which is the final result of the task.
    """

    def __init__(
        self,
        agent: Optional[Agent] = None,
        name: str = "",
        llm_delegate: bool = False,
        single_round: bool = False,
        system_message: str = "",
        user_message: str | None = "",
        restart: bool = True,
        default_human_response: Optional[str] = None,
        interactive: bool = True,
        only_user_quits_root: bool = True,
        erase_substeps: bool = False,
<<<<<<< HEAD
        concurrent: bool = False,
=======
        allow_null_result: bool = True,
        max_stalled_steps: int = 5,
        done_if_no_response: List[Responder] = [],
        done_if_response: List[Responder] = [],
>>>>>>> 0f386475
    ):
        """
        A task to be performed by an agent.

        Args:
            agent (Agent): agent associated with the task
            name (str): name of the task
            llm_delegate (bool):
                [Deprecated, not used; use `done_if_response`, `done_if_no_response`
                instead]
                Whether to delegate control to LLM; conceptually,
                the "controlling entity" is the one "seeking" responses to its queries,
                and has a goal it is aiming to achieve. The "controlling entity" is
                either the LLM or the USER. (Note within a Task there is just one
                LLM, and all other entities are proxies of the "User" entity).
            single_round (bool):
                [Deprecated: Use `done_if_response`, `done_if_no_response` instead].
                If true, task runs until one message by controller,
                and subsequent response by non-controller. If false, runs for the
                specified number of turns in `run`, or until `done()` is true.
                One run of step() is considered a "turn".
            system_message (str): if not empty, overrides agent's system_message
            user_message (str): if not empty, overrides agent's user_message
            restart (bool): if true, resets the agent's message history
            default_human_response (str): default response from user; useful for
                testing, to avoid interactive input from user.
                [Instead of this, setting `interactive` usually suffices]
            interactive (bool): if true, wait for human input after each non-human
                response (prevents infinite loop of non-human responses).
                Default is true. If false, then `default_human_response` is set to ""
            only_user_quits_root (bool): if true, only user can quit the root task.
                [Instead of this, setting `interactive` usually suffices]
            erase_substeps (bool): if true, when task completes, erase intermediate
                conversation with subtasks from this agent's `message_history`, and also
                erase all subtask agents' `message_history`.
                Note: erasing can reduce prompt sizes, but results in repetitive
                sub-task delegation.
<<<<<<< HEAD
            concurrent (bool): if true, all non-human responders are executed
                concurrently; we keep the first valid response.

=======
            allow_null_result (bool): [Deprecated, may be removed in future.]
                If true, allow null (empty or NO_ANSWER)
                as the result of a step or overall task result.
                Optional, default is True.
            max_stalled_steps (int): task considered done after this many consecutive
                steps with no progress. Default is 3.
            done_if_no_response (List[Responder]): consider task done if NULL
                response from any of these responders. Default is empty list.
            done_if_response (List[Responder]): consider task done if NON-NULL
                response from any of these responders. Default is empty list.
>>>>>>> 0f386475
        """
        if agent is None:
            agent = ChatAgent()

        if isinstance(agent, ChatAgent) and len(agent.message_history) == 0 or restart:
            agent = cast(ChatAgent, agent)
            agent.clear_history(0)
            agent.clear_dialog()
            # possibly change the system and user messages
            if system_message:
                # we always have at least 1 task_message
                agent.set_system_message(system_message)
            if user_message:
                agent.set_user_message(user_message)

        self.logger: None | RichFileLogger = None
        self.tsv_logger: None | logging.Logger = None
        self.color_log: bool = False if settings.notebook else True
        self.agent = agent
        self.step_progress = False  # progress in current step?
        self.n_stalled_steps = 0  # how many consecutive steps with no progress?
        self.max_stalled_steps = max_stalled_steps
        self.done_if_response = [r.value for r in done_if_response]
        self.done_if_no_response = [r.value for r in done_if_no_response]
        self.is_done = False  # is task done (based on response)?
        self.is_pass_thru = False  # is current response a pass-thru?
        self.task_progress = False  # progress in current task (since run or run_async)?
        self.name = name or agent.config.name
        self.value: str = self.name
        self.default_human_response = default_human_response
        self.interactive = interactive
        self.message_history_idx = -1
        if interactive:
            only_user_quits_root = True
        else:
            default_human_response = default_human_response or ""
            only_user_quits_root = False
        if default_human_response is not None:
            self.agent.default_human_response = default_human_response
        self.only_user_quits_root = only_user_quits_root
        # set to True if we want to collapse multi-turn conversation with sub-tasks into
        # just the first outgoing message and last incoming message.
        # Note this also completely erases sub-task agents' message_history.
        self.erase_substeps = erase_substeps
<<<<<<< HEAD
        self.concurrent = concurrent
=======
        self.allow_null_result = allow_null_result
>>>>>>> 0f386475

        agent_entity_responders = agent.entity_responders()
        agent_entity_responders_async = agent.entity_responders_async()
        self.responders: List[Responder] = [e for e, _ in agent_entity_responders]
        self.responders_async: List[Responder] = [
            e for e, _ in agent_entity_responders_async
        ]
        self.non_human_responders: List[Responder] = [
            r for r in self.responders if r != Entity.USER
        ]
        self.non_human_responders_async: List[Responder] = [
            r for r in self.responders_async if r != Entity.USER
        ]

        self.human_tried = False  # did human get a chance to respond in last step?
        self._entity_responder_map: Dict[
            Entity, Callable[..., Optional[ChatDocument]]
        ] = dict(agent_entity_responders)

        self._entity_responder_async_map: Dict[
            Entity, Callable[..., Coroutine[Any, Any, Optional[ChatDocument]]]
        ] = dict(agent_entity_responders_async)

        self.name_sub_task_map: Dict[str, Task] = {}
        # latest message in a conversation among entities and agents.
        self.pending_message: Optional[ChatDocument] = None
        self.pending_sender: Responder = Entity.USER
        self.single_round = single_round
        self.turns = -1  # no limit
        self.llm_delegate = llm_delegate
        if llm_delegate:
            self.controller = Entity.LLM
            if self.single_round:
                # 0: User instructs (delegating to LLM);
                # 1: LLM asks;
                # 2: user replies.
                self.turns = 2
        else:
            self.controller = Entity.USER
            if self.single_round:
                self.turns = 1  # 0: User asks, 1: LLM replies.

        # other sub_tasks this task can delegate to
        self.sub_tasks: List[Task] = []
        self.parent_task: Set[Task] = set()
        self.caller: Task | None = None  # which task called this task's `run` method

    def clone(self, i: int) -> "Task":
        """
        Returns a copy of this task, with a new agent.
        """
        assert isinstance(self.agent, ChatAgent), "Task clone only works for ChatAgent"

        agent_cls = type(self.agent)
        config_copy = copy.deepcopy(self.agent.config)
        config_copy.name = f"{config_copy.name}-{i}"
        agent: ChatAgent = agent_cls(config_copy)
        return Task(
            agent,
            name=self.name + f"-{i}",
            llm_delegate=self.llm_delegate,
            single_round=self.single_round,
            system_message=self.agent.system_message,
            user_message=self.agent.user_message,
            restart=False,
            default_human_response=self.default_human_response,
            interactive=self.interactive,
            only_user_quits_root=self.only_user_quits_root,
            erase_substeps=self.erase_substeps,
            allow_null_result=self.allow_null_result,
            max_stalled_steps=self.max_stalled_steps,
            done_if_no_response=[Entity(s) for s in self.done_if_no_response],
            done_if_response=[Entity(s) for s in self.done_if_response],
        )

    def __repr__(self) -> str:
        return f"{self.name}"

    def __str__(self) -> str:
        return f"{self.name}"

    @property
    def _level(self) -> int:
        if self.caller is None:
            return 0
        return self.caller._level + 1

    @property
    def _indent(self) -> str:
        return "...|" * self._level

    @property
    def _enter(self) -> str:
        return self._indent + ">>>"

    @property
    def _leave(self) -> str:
        return self._indent + "<<<"

    def add_sub_task(self, task: Task | List[Task]) -> None:
        """
        Add a sub-task (or list of subtasks) that this task can delegate
        (or fail-over) to. Note that the sequence of sub-tasks is important,
        since these are tried in order, as the parent task searches for a valid
        response.

        Args:
            task (Task|List[Task]): sub-task(s) to add
        """

        if isinstance(task, list):
            for t in task:
                self.add_sub_task(t)
            return
        assert isinstance(task, Task), f"added task must be a Task, not {type(task)}"

        task.parent_task.add(self)  # add myself to set of parent tasks of `task`
        self.sub_tasks.append(task)
        self.name_sub_task_map[task.name] = task
        self.responders.append(cast(Responder, task))
        self.responders_async.append(cast(Responder, task))
        self.non_human_responders.append(cast(Responder, task))
        self.non_human_responders_async.append(cast(Responder, task))

    def init(self, msg: None | str | ChatDocument = None) -> ChatDocument | None:
        """
        Initialize the task, with an optional message to start the conversation.
        Initializes `self.pending_message` and `self.pending_sender`.
        Args:
            msg (str|ChatDocument): optional message to start the conversation.

        Returns:
            (ChatDocument|None): the initialized `self.pending_message`.
            Currently not used in the code, but provided for convenience.
        """
        self.pending_sender = Entity.USER
        if isinstance(msg, str):
            self.pending_message = ChatDocument(
                content=msg,
                metadata=ChatDocMetaData(
                    sender=Entity.USER,
                ),
            )
        else:
            self.pending_message = msg
            if self.pending_message is not None and self.caller is not None:
                # msg may have come from `caller`, so we pretend this is from
                # the CURRENT task's USER entity
                self.pending_message.metadata.sender = Entity.USER

        self._show_pending_message_if_debug()

        if self.caller is not None and self.caller.logger is not None:
            self.logger = self.caller.logger
        else:
            self.logger = RichFileLogger(f"logs/{self.name}.log", color=self.color_log)

        if self.caller is not None and self.caller.tsv_logger is not None:
            self.tsv_logger = self.caller.tsv_logger
        else:
            self.tsv_logger = setup_file_logger("tsv_logger", f"logs/{self.name}.tsv")
            header = ChatDocLoggerFields().tsv_header()
            self.tsv_logger.info(f" \tTask\tResponder\t{header}")

        self.log_message(Entity.USER, self.pending_message)
        return self.pending_message

    def run(
        self,
        msg: Optional[str | ChatDocument] = None,
        turns: int = -1,
        caller: None | Task = None,
    ) -> Optional[ChatDocument]:
        """Synchronous version of `run_async()`.
        See `run_async()` for details."""
        self.task_progress = False
        self.n_stalled_steps = 0
        assert (
            msg is None or isinstance(msg, str) or isinstance(msg, ChatDocument)
        ), f"msg arg in Task.run() must be None, str, or ChatDocument, not {type(msg)}"

        if (
            isinstance(msg, ChatDocument)
            and msg.metadata.recipient != ""
            and msg.metadata.recipient != self.name
        ):
            # this task is not the intended recipient so return None
            return None
        self._pre_run_loop(
            msg=msg,
            caller=caller,
            is_async=False,
        )
        # self.turns overrides if it is > 0 and turns not set (i.e. = -1)
        turns = self.turns if turns < 0 else turns
        i = 0
        while True:
            self.step()
            if self.done():
                if self._level == 0 and not settings.quiet:
                    print("[magenta]Bye, hope this was useful!")
                break
            i += 1
            if turns > 0 and i >= turns:
                break

        final_result = self.result()
        self._post_run_loop()
        return final_result

    async def run_async(
        self,
        msg: Optional[str | ChatDocument] = None,
        turns: int = -1,
        caller: None | Task = None,
    ) -> Optional[ChatDocument]:
        """
        Loop over `step()` until task is considered done or `turns` is reached.
        Runs asynchronously.

        Args:
            msg (str|ChatDocument): initial message to process; if None,
                the LLM will respond to its initial `self.task_messages`
                which set up and kick off the overall task.
                The agent tries to achieve this goal by looping
                over `self.step()` until the task is considered
                done; this can involve a series of messages produced by Agent,
                LLM or Human (User).
            turns (int): number of turns to run the task for;
                default is -1, which means run until task is done.
            caller (Task|None): the calling task, if any

        Returns:
            Optional[ChatDocument]: valid result of the task.
        """

        # Even if the initial "sender" is not literally the USER (since the task could
        # have come from another LLM), as far as this agent is concerned, the initial
        # message can be considered to be from the USER
        # (from the POV of this agent's LLM).
        self.task_progress = False
        if (
            isinstance(msg, ChatDocument)
            and msg.metadata.recipient != ""
            and msg.metadata.recipient != self.name
        ):
            # this task is not the intended recipient so return None
            return None
        self._pre_run_loop(
            msg=msg,
            caller=caller,
            is_async=True,
        )
        # self.turns overrides if it is > 0 and turns not set (i.e. = -1)
        turns = self.turns if turns < 0 else turns
        i = 0
        while True:
            await self.step_async()
            if self.done():
                if self._level == 0 and not settings.quiet:
                    print("[magenta]Bye, hope this was useful!")
                break
            i += 1
            if turns > 0 and i >= turns:
                break

        final_result = self.result()
        self._post_run_loop()
        return final_result

    def _pre_run_loop(
        self,
        msg: Optional[str | ChatDocument] = None,
        caller: None | Task = None,
        is_async: bool = False,
    ) -> None:
        self.caller = caller
        self.init(msg)
        # sets indentation to be printed prior to any output from agent
        self.agent.indent = self._indent
        if self.default_human_response is not None:
            self.agent.default_human_response = self.default_human_response

        self.message_history_idx = -1
        if isinstance(self.agent, ChatAgent):
            # mark where we are in the message history, so we can reset to this when
            # we are done with the task
            self.message_history_idx = (
                max(
                    len(self.agent.message_history),
                    len(self.agent.task_messages),
                )
                - 1
            )
        # TODO decide on whether or not to print, based on is_async
        llm_model = (
            "no-LLM"
            if self.agent.config.llm is None
            else self.agent.config.llm.chat_model
        )
        if not settings.quiet:
            print(
                f"[bold magenta]{self._enter} Starting Agent "
                f"{self.name} ({self.message_history_idx+1}) "
                f"{llm_model} [/bold magenta]"
            )

    def _post_run_loop(self) -> None:
        # delete all messages from our agent's history, AFTER the first incoming
        # message, and BEFORE final result message
        n_messages = 0
        if isinstance(self.agent, ChatAgent):
            if self.erase_substeps:
                # TODO I don't like directly accessing agent message_history. Revisit.
                # (Pchalasani)
                del self.agent.message_history[
                    self.message_history_idx + 2 : n_messages - 1
                ]
            n_messages = len(self.agent.message_history)
        if self.erase_substeps:
            for t in self.sub_tasks:
                # erase our conversation with agent of subtask t

                # erase message_history of agent of subtask t
                # TODO - here we assume that subtask-agents are
                # ONLY talking to the current agent.
                if isinstance(t.agent, ChatAgent):
                    t.agent.clear_history(0)
        if not settings.quiet:
            print(
                f"[bold magenta]{self._leave} Finished Agent "
                f"{self.name} ({n_messages}) [/bold magenta]"
            )

    def step(self, turns: int = -1) -> ChatDocument | None:
        """
        Synchronous version of `step_async()`. See `step_async()` for details.
        TODO: Except for the self.response() calls, this fn should be identical to
        `step_async()`. Consider refactoring to avoid duplication.
        """
        self.is_done = False
        self.step_progress = False
        parent = self.pending_message
        recipient = (
            ""
            if self.pending_message is None
            else self.pending_message.metadata.recipient
        )
        if not self._valid_recipient(recipient):
            logger.warning(f"Invalid recipient: {recipient}")
            error_doc = ChatDocument(
                content=f"Invalid recipient: {recipient}",
                metadata=ChatDocMetaData(
                    sender=Entity.AGENT,
                    sender_name=Entity.AGENT,
                ),
            )
            self._process_valid_responder_result(Entity.AGENT, parent, error_doc)
            return error_doc

        responders: List[Responder] = self.non_human_responders.copy()
        if Entity.USER in self.responders and not self.human_tried:
            # give human first chance if they haven't been tried in last step:
            # ensures human gets chance at each turn.
            responders.insert(0, Entity.USER)

        found_response = False
        for r in responders:
            self.is_pass_thru = False
            if not self._can_respond(r):
                # create dummy msg for logging
                log_doc = ChatDocument(
                    content="[CANNOT RESPOND]",
                    function_call=None,
                    metadata=ChatDocMetaData(
                        sender=r if isinstance(r, Entity) else Entity.USER,
                        sender_name=str(r),
                        recipient=recipient,
                    ),
                )
                self.log_message(r, log_doc)
                continue
            self.human_tried = r == Entity.USER
            result = self.response(r, turns)
            self.is_done = self._is_done_response(result, r)
            self.is_pass_thru = PASS in result.content if result else False
            if self.valid(result, r):
                found_response = True
                assert result is not None
                self._process_valid_responder_result(r, parent, result)
                break
            else:
                self.log_message(r, result)
            if self.is_done:
                # skip trying other responders in this step
                break
        if not found_response:
            self._process_invalid_step_result(parent)
        self._show_pending_message_if_debug()
        return self.pending_message

    async def step_async(self, turns: int = -1) -> ChatDocument | None:
        """
        A single "turn" in the task conversation: The "allowed" responders in this
        turn (which can be either the 3 "entities", or one of the sub-tasks) are
        tried in sequence, until a _valid_ response is obtained; a _valid_
        response is one that contributes to the task, either by ending it,
        or producing a response to be further acted on.
        Update `self.pending_message` to the latest valid response (or NO_ANSWER
        if no valid response was obtained from any responder).

        Args:
            turns (int): number of turns to process. Typically used in testing
                where there is no human to "quit out" of current level, or in cases
                where we want to limit the number of turns of a delegated agent.

        Returns (ChatDocument|None):
            Updated `self.pending_message`. Currently the return value is not used
                by the `task.run()` method, but we return this as a convenience for
                other use-cases, e.g. where we want to run a task step by step in a
                different context.
        """
        self.is_done = False
        self.step_progress = False
        parent = self.pending_message
        recipient = (
            ""
            if self.pending_message is None
            else self.pending_message.metadata.recipient
        )
        if not self._valid_recipient(recipient):
            logger.warning(f"Invalid recipient: {recipient}")
            error_doc = ChatDocument(
                content=f"Invalid recipient: {recipient}",
                metadata=ChatDocMetaData(
                    sender=Entity.AGENT,
                    sender_name=Entity.AGENT,
                ),
            )
            self._process_valid_responder_result(Entity.AGENT, parent, error_doc)
            return error_doc

        responders: List[Responder] = self.non_human_responders_async.copy()

        if self.concurrent:
            concurrent_start = 0
        else:
            concurrent_start = len(responders)

        if Entity.USER in self.responders_async and not self.human_tried:
            # give human first chance if they haven't been tried in last step:
            # ensures human gets chance at each turn.
            responders.insert(0, Entity.USER)
            concurrent_start += 1  # We always wait for the human response if available

<<<<<<< HEAD
        sequential_responders = responders[:concurrent_start]
        concurrent_responders = responders[concurrent_start:]

        # Asynchronously returns the results from a responder and checks for validity
        async def response(cls: Task, r: Responder) -> Dict[str, Any]:
            if not cls._can_respond(r):
=======
        found_response = False
        for r in responders:
            if not self._can_respond(r):
>>>>>>> 0f386475
                # create dummy msg for logging
                log_doc = ChatDocument(
                    content="[CANNOT RESPOND]",
                    function_call=None,
                    metadata=ChatDocMetaData(
                        sender=r if isinstance(r, Entity) else Entity.USER,
                        sender_name=str(r),
                        recipient=recipient,
                    ),
                )
<<<<<<< HEAD

                cls.log_message(r, log_doc)

                return {
                    "is_break": False,
                    "result": None,
                }

            cls.human_tried = r == Entity.USER

            result = await cls.response_async(r, turns)
            is_break = cls._process_responder_result(r, parent, result)

            return {
                "is_break": is_break,
                "result": result,
            }

        is_break = False

        # Evaluate the responders to be executed sequentially in order
        for r in sequential_responders:
            responder_result = await response(self, r)
            is_break = responder_result["is_break"]
            result = responder_result["result"]

            if is_break:
                break

        concurrent_tasks = set(
            map(
                lambda r: asyncio.create_task(response(self, r)),
                concurrent_responders,
            )
        )

        #  Run the remaining responders concurrently; retain the first successful result
        while not is_break and len(concurrent_tasks) > 0:
            # Wait for a result from some responder
            done, concurrent_tasks = await asyncio.wait(
                concurrent_tasks, return_when=asyncio.FIRST_COMPLETED
            )

            for task in done:
                responder_result = task.result()

                is_break = responder_result["is_break"]
                result = responder_result["result"]

                if is_break:
                    break

        # Cancel remaining tasks
        for task in concurrent_tasks:
            task.cancel()

        if not self.valid(result):
=======
                self.log_message(r, log_doc)
                continue
            self.human_tried = r == Entity.USER
            result = await self.response_async(r, turns)
            self.is_done = self._is_done_response(result, r)
            self.is_pass_thru = PASS in result.content if result else False
            if self.valid(result, r):
                found_response = True
                assert result is not None
                self._process_valid_responder_result(r, parent, result)
                break
            else:
                self.log_message(r, result)
            if self.is_done:
                # skip trying other responders in this step
                break
        if not found_response:
>>>>>>> 0f386475
            self._process_invalid_step_result(parent)
        self._show_pending_message_if_debug()
        return self.pending_message

    def _process_valid_responder_result(
        self,
        r: Responder,
        parent: ChatDocument | None,
        result: ChatDocument,
    ) -> None:
        """Processes valid result from a responder, during a step"""

        # pending_sender is of type Responder,
        # i.e. it is either one of the agent's entities
        # OR a sub-task, that has produced a valid response.
        # Contrast this with self.pending_message.metadata.sender, which is an ENTITY
        # of this agent, or a sub-task's agent.
        if not self.is_pass_thru:
            self.pending_sender = r
        result.metadata.parent = parent
        if not self.is_pass_thru:
            self.pending_message = result
        self.log_message(self.pending_sender, result, mark=True)
        self.step_progress = True
        self.task_progress = True
        if self.is_pass_thru:
            self.n_stalled_steps += 1
        else:
            # reset stuck counter since we made progress
            self.n_stalled_steps = 0

    def _process_invalid_step_result(self, parent: ChatDocument | None) -> None:
        """
        Since step had no valid result from any responder, decide whether to update the
        self.pending_message to a NO_ANSWER message from the opposite entity,
        or leave it as is.
        Args:
            parent (ChatDocument|None): parent message of the current message
        """
        self.n_stalled_steps += 1
        if (not self.task_progress or self.allow_null_result) and not self.is_pass_thru:
            # There has been no progress at all in this task, so we
            # update the pending_message to a dummy NO_ANSWER msg
            # from the entity 'opposite' to the current pending_sender,
            # so we show "progress" and avoid getting stuck in an infinite loop.
            responder = (
                Entity.LLM if self.pending_sender == Entity.USER else Entity.USER
            )
            self.pending_message = ChatDocument(
                content=NO_ANSWER,
                metadata=ChatDocMetaData(sender=responder, parent=parent),
            )
            self.pending_sender = responder
        self.log_message(self.pending_sender, self.pending_message, mark=True)

    def _show_pending_message_if_debug(self) -> None:
        if self.pending_message is None:
            return
        if settings.debug:
            sender_str = str(self.pending_sender)
            msg_str = str(self.pending_message)
            print(f"[red][{sender_str}]{msg_str}")

    def _parse_routing(self, msg: ChatDocument | str) -> Tuple[bool | None, str | None]:
        """
        Parse routing instruction if any, of the form:
        PASS:<recipient>  (pass current pending msg to recipient)
        SEND:<recipient> <content> (send content to recipient)
        Args:
            msg (ChatDocument|str|None): message to parse
        Returns:
            Tuple[bool,str|None]:
                bool: true=PASS, false=SEND, or None if neither
                str: recipient, or None
        """
        # handle routing instruction in result if any,
        # of the form PASS=<recipient>
        content = msg.content if isinstance(msg, ChatDocument) else msg
        if PASS in content and PASS_TO not in content:
            return True, None
        if PASS_TO in content and content.split(":")[1] != "":
            return True, content.split(":")[1]
        if SEND_TO in content and content.split(":")[1] != "":
            recipient = content.split(":")[1]
            # get content to send, clean out routing instruction, and
            # start from 1 char after SEND_TO:<recipient>,
            # because we expect there is either a blank or some other separator
            # after the recipient
            content_to_send = content.replace(f"{SEND_TO}:{recipient}", "").strip()[1:]
            # if no content then treat same as PASS_TO
            if content_to_send == "":
                return True, recipient
            else:
                return False, recipient
        return None, None

    def response(
        self,
        e: Responder,
        turns: int = -1,
    ) -> Optional[ChatDocument]:
        """
        Sync version of `response_async()`. See `response_async()` for details.
        """
        if isinstance(e, Task):
            actual_turns = e.turns if e.turns > 0 else turns
            result = e.run(
                self.pending_message,
                turns=actual_turns,
                caller=self,
            )
        else:
            response_fn = self._entity_responder_map[cast(Entity, e)]
            result = response_fn(self.pending_message)

        # process result in case there is a routing instruction
        if result is None:
            return None
        is_pass, recipient = self._parse_routing(result)
        if is_pass is None:  # no routing, i.e. neither PASS nor SEND
            return result
        if is_pass:
            if recipient is None or self.pending_message is None:
                # Just PASS, no recipient
                # This means pass on self.pending_message to the next responder
                # in the default sequence of responders.
                # So leave result intact since we handle "PASS" in step()
                return result
            # set recipient in self.pending_message
            self.pending_message.metadata.recipient = recipient
            # clear out recipient, replace with just PASS
            result.content = result.content.replace(
                f"{PASS_TO}:{recipient}", PASS
            ).strip()
            return result
        elif recipient is not None:
            # we are sending non-empty content to non-null recipient
            # clean up result.content, set metadata.recipient and return
            result.content = result.content.replace(
                f"{SEND_TO}:{recipient}", ""
            ).strip()
            result.metadata.recipient = recipient
            return result
        else:
            return result

    async def response_async(
        self,
        e: Responder,
        turns: int = -1,
    ) -> Optional[ChatDocument]:
        """
        Get response to `self.pending_message` from a responder.
        If response is __valid__ (i.e. it ends the current turn of seeking
        responses):
            -then return the response as a ChatDocument object,
            -otherwise return None.
        Args:
            e (Responder): responder to get response from.
            turns (int): number of turns to run the task for.
                Default is -1, which means run until task is done.

        Returns:
            Optional[ChatDocument]: response to `self.pending_message` from entity if
            valid, None otherwise
        """
        if isinstance(e, Task):
            actual_turns = e.turns if e.turns > 0 else turns
            result = await e.run_async(
                self.pending_message,
                turns=actual_turns,
                caller=self,
            )
            return result
        else:
            response_fn = self._entity_responder_async_map[cast(Entity, e)]
            result = await response_fn(self.pending_message)
            return result

    def result(self) -> ChatDocument:
        """
        Get result of task. This is the default behavior.
        Derived classes can override this.
        Returns:
            ChatDocument: result of task
        """
        result_msg = self.pending_message

        content = result_msg.content if result_msg else ""
        if DONE in content:
            # assuming it is of the form "DONE: <content>"
            content = content.replace(DONE, "").strip()
        fun_call = result_msg.function_call if result_msg else None
        tool_messages = result_msg.tool_messages if result_msg else []
        block = result_msg.metadata.block if result_msg else None
        recipient = result_msg.metadata.recipient if result_msg else None
        responder = result_msg.metadata.parent_responder if result_msg else None
        tool_ids = result_msg.metadata.tool_ids if result_msg else []

        # regardless of which entity actually produced the result,
        # when we return the result, we set entity to USER
        # since to the "parent" task, this result is equivalent to a response from USER
        return ChatDocument(
            content=content,
            function_call=fun_call,
            tool_messages=tool_messages,
            metadata=ChatDocMetaData(
                source=Entity.USER,
                sender=Entity.USER,
                block=block,
                parent_responder=responder,
                sender_name=self.name,
                recipient=recipient,
                tool_ids=tool_ids,
            ),
        )

    def _is_empty_message(self, msg: str | ChatDocument | None) -> bool:
        """
        Check if msg is empty or None
        Args:
            msg (str|ChatDocument|None): message to check
        Returns:
            bool: True if msg is (equivalent to) empty or None, False otherwise
        """
        return (
            msg is None
            or (isinstance(msg, str) and msg.strip() in [PASS, ""])
            or (
                isinstance(msg, ChatDocument)
                and msg.content.strip() in [PASS, ""]
                and msg.function_call is None
                and msg.tool_messages == []
            )
        )

    def _is_done_response(
        self, result: str | None | ChatDocument, responder: Responder
    ) -> bool:
        """Is the task done based on the response from the given responder?"""

        response_says_done = result is not None and (
            (isinstance(result, str) and DONE in result)
            or (isinstance(result, ChatDocument) and DONE in result.content)
        )
        return (
            (
                responder.value in self.done_if_response
                and not self._is_empty_message(result)
            )
            or (
                responder.value in self.done_if_no_response
                and self._is_empty_message(result)
            )
            or (not self._is_empty_message(result) and response_says_done)
        )

    def _maybe_infinite_loop(self, history: int = 10) -> bool:
        """
        TODO Not currently used, until we figure out best way.
        Check if {NO_ANSWER}, empty answer, or a specific non-LLM msg occurs too
        often in history of pending messages -- this can be an indicator of a possible
        multi-step infinite loop that we should exit.
        (A single-step infinite loop is where individual steps don't show progress
        and are easy to detect via n_stalled_steps, but a multi-step infinite loop
        could show "progress" at each step, but can still be an infinite loop, e.g.
        if the steps are just alternating between two messages).
        """
        p = self.pending_message
        n_no_answers = 0
        n_empty_answers = 0
        counter: Counter[str] = Counter()
        # count number of NO_ANSWER and empty answers in last up to 10 messages
        # in ancestors of self.pending_message
        for _ in range(history):
            if p is None:
                break
            n_no_answers += NO_ANSWER in p.content
            n_empty_answers += p.content.strip() == "" and p.function_call is None
            if p.metadata.sender != Entity.LLM and PASS not in p.content:
                counter.update([p.metadata.sender + ":" + p.content])
            p = p.metadata.parent

        # freq of most common message in history
        high_freq = (counter.most_common(1) or [("", 0)])[0][1]
        # We deem this a potential infinite loop if:
        # - a specific non-LLM msg occurs too often, or
        # - a NO_ANSWER or empty answer occurs too often
        return max(high_freq, n_no_answers) > self.max_stalled_steps

    def done(
        self, result: ChatDocument | None = None, r: Responder | None = None
    ) -> bool:
        """
        Check if task is done. This is the default behavior.
        Derived classes can override this.
        Args:
            result (ChatDocument|None): result from a responder
            r (Responder|None): responder that produced the result
                Not used here, but could be used by derived classes.
        Returns:
            bool: True if task is done, False otherwise
        """
        result = result or self.pending_message
        if self.is_done:
            return True
        user_quit = (
            result is not None
            and result.content in USER_QUIT
            and result.metadata.sender == Entity.USER
        )
        if self._level == 0 and self.only_user_quits_root:
            # for top-level task, only user can quit out
            return user_quit

        if self.n_stalled_steps >= self.max_stalled_steps:
            # we are stuck, so bail to avoid infinite loop
            logger.warning(
                f"Task {self.name} stuck for {self.max_stalled_steps} steps; exiting."
            )
            return True

        return (
            # no valid response from any entity/agent in current turn
            result is None
            # An entity decided task is done
            or DONE in result.content
            or (  # current task is addressing message to caller task
                self.caller is not None
                and self.caller.name != ""
                and result.metadata.recipient == self.caller.name
            )
            # or (
            #     # Task controller is "stuck", has nothing to say
            #     NO_ANSWER in result.content
            #     and result.metadata.sender == self.controller
            # )
            or user_quit
        )

    def valid(
        self,
        result: Optional[ChatDocument],
        r: Responder,
    ) -> bool:
        """
        Is the result from a Responder (i.e. an entity or sub-task)
        such that we can stop searching for responses in this step?
        """
        # TODO caution we should ensure that no handler method (tool) returns simply
        # an empty string (e.g when showing contents of an empty file), since that
        # would be considered an invalid response, and other responders will wrongly
        # be given a chance to respond.

        # if task would be considered done given responder r's `result`,
        # then consider the result valid.
        if result is not None and self.done(result, r):
            return True
        return (
            result is not None
            and not self._is_empty_message(result)
            and NO_ANSWER not in result.content
        )

    def log_message(
        self,
        resp: Responder,
        msg: ChatDocument | None = None,
        mark: bool = False,
    ) -> None:
        """
        Log current pending message, and related state, for lineage/debugging purposes.

        Args:
            resp (Responder): Responder that generated the `msg`
            msg (ChatDocument, optional): Message to log. Defaults to None.
            mark (bool, optional): Whether to mark the message as the final result of
                a `task.step()` call. Defaults to False.
        """
        default_values = ChatDocLoggerFields().dict().values()
        msg_str_tsv = "\t".join(str(v) for v in default_values)
        if msg is not None:
            msg_str_tsv = msg.tsv_str()

        mark_str = "*" if mark else " "
        task_name = self.name if self.name != "" else "root"
        resp_color = "white" if mark else "red"
        resp_str = f"[{resp_color}] {resp} [/{resp_color}]"

        if msg is None:
            msg_str = f"{mark_str}({task_name}) {resp_str}"
        else:
            color = {
                Entity.LLM: "green",
                Entity.USER: "blue",
                Entity.AGENT: "red",
                Entity.SYSTEM: "magenta",
            }[msg.metadata.sender]
            f = msg.log_fields()
            tool_type = f.tool_type.rjust(6)
            tool_name = f.tool.rjust(10)
            tool_str = f"{tool_type}({tool_name})" if tool_name != "" else ""
            sender = f"[{color}]" + str(f.sender_entity).rjust(10) + f"[/{color}]"
            sender_name = f.sender_name.rjust(10)
            recipient = "=>" + str(f.recipient).rjust(10)
            block = "X " + str(f.block or "").rjust(10)
            content = f"[{color}]{f.content}[/{color}]"
            msg_str = (
                f"{mark_str}({task_name}) "
                f"{resp_str} {sender}({sender_name}) "
                f"({recipient}) ({block}) {tool_str} {content}"
            )

        if self.logger is not None:
            self.logger.log(msg_str)
        if self.tsv_logger is not None:
            resp_str = str(resp)
            self.tsv_logger.info(f"{mark_str}\t{task_name}\t{resp_str}\t{msg_str_tsv}")

    def _valid_recipient(self, recipient: str) -> bool:
        """
        Is the recipient among the list of responders?
        Args:
            recipient (str): Name of recipient
        """
        if recipient == "":
            return True
        # native responders names are USER, LLM, AGENT,
        # and the names of subtasks are from Task.name attribute
        responder_names = [self.name.lower()] + [
            r.name.lower() for r in self.responders
        ]
        return recipient.lower() in responder_names

    def _recipient_mismatch(self, e: Responder) -> bool:
        """
        Is the recipient explicitly specified and does not match responder "e" ?
        """
        # Note that recipient could be specified as an Entity or a Task name
        return (
            self.pending_message is not None
            and (recipient := self.pending_message.metadata.recipient) != ""
            and recipient not in (e.name, self.name)
        )

    def _can_respond(self, e: Responder) -> bool:
        if self.pending_sender == e:
            # Responder cannot respond to its own message
            return False
        if self.pending_message is None:
            return True
        if self._recipient_mismatch(e):
            # Cannot respond if not addressed to this entity
            return False
        return self.pending_message.metadata.block != e

    def set_color_log(self, enable: bool = True) -> None:
        """
        Flag to enable/disable color logging using rich.console.
        In some contexts, such as Colab notebooks, we may want to disable color logging
        using rich.console, since those logs show up in the cell output rather than
        in the log file. Turning off this feature will still create logs, but without
        the color formatting from rich.console
        Args:
            enable (bool): value of `self.color_log` to set to,
                which will enable/diable rich logging

        """
        self.color_log = enable<|MERGE_RESOLUTION|>--- conflicted
+++ resolved
@@ -1,10 +1,7 @@
 from __future__ import annotations
 
-<<<<<<< HEAD
 import asyncio
-=======
 import copy
->>>>>>> 0f386475
 import logging
 from collections import Counter
 from typing import (
@@ -82,14 +79,11 @@
         interactive: bool = True,
         only_user_quits_root: bool = True,
         erase_substeps: bool = False,
-<<<<<<< HEAD
         concurrent: bool = False,
-=======
         allow_null_result: bool = True,
         max_stalled_steps: int = 5,
         done_if_no_response: List[Responder] = [],
         done_if_response: List[Responder] = [],
->>>>>>> 0f386475
     ):
         """
         A task to be performed by an agent.
@@ -127,11 +121,8 @@
                 erase all subtask agents' `message_history`.
                 Note: erasing can reduce prompt sizes, but results in repetitive
                 sub-task delegation.
-<<<<<<< HEAD
             concurrent (bool): if true, all non-human responders are executed
                 concurrently; we keep the first valid response.
-
-=======
             allow_null_result (bool): [Deprecated, may be removed in future.]
                 If true, allow null (empty or NO_ANSWER)
                 as the result of a step or overall task result.
@@ -142,7 +133,6 @@
                 response from any of these responders. Default is empty list.
             done_if_response (List[Responder]): consider task done if NON-NULL
                 response from any of these responders. Default is empty list.
->>>>>>> 0f386475
         """
         if agent is None:
             agent = ChatAgent()
@@ -187,11 +177,8 @@
         # just the first outgoing message and last incoming message.
         # Note this also completely erases sub-task agents' message_history.
         self.erase_substeps = erase_substeps
-<<<<<<< HEAD
         self.concurrent = concurrent
-=======
         self.allow_null_result = allow_null_result
->>>>>>> 0f386475
 
         agent_entity_responders = agent.entity_responders()
         agent_entity_responders_async = agent.entity_responders_async()
@@ -647,18 +634,12 @@
             responders.insert(0, Entity.USER)
             concurrent_start += 1  # We always wait for the human response if available
 
-<<<<<<< HEAD
         sequential_responders = responders[:concurrent_start]
         concurrent_responders = responders[concurrent_start:]
 
         # Asynchronously returns the results from a responder and checks for validity
         async def response(cls: Task, r: Responder) -> Dict[str, Any]:
             if not cls._can_respond(r):
-=======
-        found_response = False
-        for r in responders:
-            if not self._can_respond(r):
->>>>>>> 0f386475
                 # create dummy msg for logging
                 log_doc = ChatDocument(
                     content="[CANNOT RESPOND]",
@@ -669,34 +650,66 @@
                         recipient=recipient,
                     ),
                 )
-<<<<<<< HEAD
-
-                cls.log_message(r, log_doc)
 
                 return {
-                    "is_break": False,
-                    "result": None,
+                    "cannot_respond": True,
+                    "log_doc": log_doc,
+                    "responder": r,
                 }
 
             cls.human_tried = r == Entity.USER
 
             result = await cls.response_async(r, turns)
-            is_break = cls._process_responder_result(r, parent, result)
+            is_done = cls._is_done_response(result, r)
+            is_valid = cls.valid(result, r)
+
+            if is_valid:
+                is_done = True
+
+            is_pass_thru = PASS in result.content if result else False
 
             return {
-                "is_break": is_break,
+                "cannot_respond": False,
+                "is_done": is_done,
+                "is_valid": is_valid,
+                "is_pass_thru": is_pass_thru,
+                "responder": r,
                 "result": result,
             }
 
-        is_break = False
+        found_response = False
+        result = None
+
+        # Update task state using response
+        def handle_response(response: Dict[str, Any]) -> None:
+            nonlocal found_response, result
+
+            r = response["responder"]
+
+            if response["cannot_respond"]:
+                self.log_message(r, response["log_doc"])
+            else:
+                self.is_done = responder_result["is_done"]
+
+                if "is_pass_thru" in responder_result:
+                    self.is_pass_thru = responder_result["is_pass_thru"]
+
+                result = responder_result["result"]
+
+                if responder_result["is_valid"]:
+                    found_response = True
+                    assert result is not None
+                    self._process_valid_responder_result(r, parent, result)
+                else:
+                    self.log_message(r, result)
 
         # Evaluate the responders to be executed sequentially in order
         for r in sequential_responders:
             responder_result = await response(self, r)
-            is_break = responder_result["is_break"]
-            result = responder_result["result"]
-
-            if is_break:
+            handle_response(responder_result)
+
+            if self.is_done:
+                # skip trying other responders this step
                 break
 
         concurrent_tasks = set(
@@ -707,7 +720,7 @@
         )
 
         #  Run the remaining responders concurrently; retain the first successful result
-        while not is_break and len(concurrent_tasks) > 0:
+        while not self.is_done and len(concurrent_tasks) > 0:
             # Wait for a result from some responder
             done, concurrent_tasks = await asyncio.wait(
                 concurrent_tasks, return_when=asyncio.FIRST_COMPLETED
@@ -715,37 +728,17 @@
 
             for task in done:
                 responder_result = task.result()
-
-                is_break = responder_result["is_break"]
-                result = responder_result["result"]
-
-                if is_break:
+                handle_response(responder_result)
+
+                if self.is_done:
+                    # skip trying other responders this step
                     break
 
         # Cancel remaining tasks
         for task in concurrent_tasks:
             task.cancel()
 
-        if not self.valid(result):
-=======
-                self.log_message(r, log_doc)
-                continue
-            self.human_tried = r == Entity.USER
-            result = await self.response_async(r, turns)
-            self.is_done = self._is_done_response(result, r)
-            self.is_pass_thru = PASS in result.content if result else False
-            if self.valid(result, r):
-                found_response = True
-                assert result is not None
-                self._process_valid_responder_result(r, parent, result)
-                break
-            else:
-                self.log_message(r, result)
-            if self.is_done:
-                # skip trying other responders in this step
-                break
         if not found_response:
->>>>>>> 0f386475
             self._process_invalid_step_result(parent)
         self._show_pending_message_if_debug()
         return self.pending_message
