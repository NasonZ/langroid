# Byte-compiled / optimized / DLL files
__pycache__/
*.py[cod]
*$py.class

# C extensions
*.so

.logs/
logs/
.idea/
.qdrant/
.DS_Store
poetry.lock

# Distribution / packaging
.Python
build/
develop-eggs/
dist/
downloads/
eggs/
.eggs/
lib/
lib64/
parts/
sdist/
var/
wheels/
pip-wheel-metadata/
share/python-wheels/
*.egg-info/
.installed.cfg
*.egg
MANIFEST

# PyInstaller
#  Usually these files are written by a python script from a template
#  before PyInstaller builds the exe, so as to inject date/other infos into it.
*.manifest
*.spec

# Installer logs
pip-log.txt
pip-delete-this-directory.txt

# Unit test / coverage reports
htmlcov/
.tox/
.nox/
.coverage
.coverage.*
.cache
nosetests.xml
coverage.xml
*.cover
*.py,cover
.hypothesis/
.pytest_cache/

# Translations
*.mo
*.pot

# Django stuff:
*.log
local_settings.py
db.sqlite3
db.sqlite3-journal

# Flask stuff:
instance/
.webassets-cache

# Scrapy stuff:
.scrapy

# Sphinx documentation
docs/_build/

# PyBuilder
target/

# Jupyter Notebook
.ipynb_checkpoints

# IPython
profile_default/
ipython_config.py

# pyenv
.python-version

# pipenv
#   According to pypa/pipenv#598, it is recommended to include Pipfile.lock in version control.
#   However, in case of collaboration, if having platform-specific dependencies or dependencies
#   having no cross-platform support, pipenv may install dependencies that don't work, or not
#   install all needed dependencies.
#Pipfile.lock

# PEP 582; used by e.g. github.com/David-OConnor/pyflow
__pypackages__/

# Celery stuff
celerybeat-schedule
celerybeat.pid

# SageMath parsed files
*.sage.py

# Environments
.env
.venv
env/
venv/
ENV/
env.bak/
venv.bak/

# Spyder project settings
.spyderproject
.spyproject

# Rope project settings
.ropeproject

# mkdocs documentation
/site

# mypy
.mypy_cache/
.dmypy.json
dmypy.json

# Pyre type checker
.pyre/

#Emacs
*~
\#*\#

.vscode
<<<<<<< HEAD
.qdrant-sentence-transformer*
=======

# Emacs
*~
\#*\#
.\#*
>>>>>>> 0f386475
<|MERGE_RESOLUTION|>--- conflicted
+++ resolved
@@ -135,17 +135,10 @@
 # Pyre type checker
 .pyre/
 
-#Emacs
-*~
-\#*\#
-
 .vscode
-<<<<<<< HEAD
 .qdrant-sentence-transformer*
-=======
 
 # Emacs
 *~
 \#*\#
-.\#*
->>>>>>> 0f386475
+.\#*